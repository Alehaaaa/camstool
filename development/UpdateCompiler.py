import maya.cmds as cmds
import maya.mel as mel

import os
import sys
import json
import zipfile
import logging
import shutil
import importlib


class CompileCams:
    def __init__(self, source_path, destination_path, cams_version=None) -> None:
        if not cams_version:
            import aleha_tools  # type: ignore

            importlib.reload(aleha_tools)

            cams_version = aleha_tools.DATA["VERSION"]

        self.cams_version = cams_version

        self.source_path = source_path
        self.destination = destination_path

        self.saved_source_path = os.path.join(self.destination, "source")

        self.zip_file = "aleha_tools-%s.zip"
        self.zip_destination_path = os.path.join(
            self.destination, "versions", self.zip_file % self.cams_version
        )

        self.json_notes = os.path.join(destination_path, "release_notes.json")

    @staticmethod
    def create_progressbar(mainBar, filename):
        message = "Saving file: %s" % filename

        cmds.progressBar(
            mainBar,
            edit=True,
            beginProgress=True,
            isInterruptable=False,
            status=message,
        )

    @staticmethod
    def prompt_for_notes(version):
        notes = cmds.promptDialog(
            title="Cams Release Notes",
            message="Enter %s release notes:" % version,
            button=["OK", "Cancel"],
            defaultButton="OK",
            cancelButton="Cancel",
            dismissString="Cancel",
        )

        if notes == "OK":
            return cmds.promptDialog(query=True, text=True)

        return False

    def main(self):
        all_notes = self.read_version_notes(self.cams_version, self.json_notes)

        if not all_notes:

            def _load_module(path, name):
                spec = importlib.util.spec_from_file_location(name, path)
                if not spec:
                    raise ImportError(f"No module at '{path}'")
                module = importlib.util.module_from_spec(spec)
                try:
                    spec.loader.exec_module(module)
                except Exception as e:
                    raise ImportError(f"Error in '{path}': {e}")
                return module

            def _run_method(module, cls_name, method="main", *args):
                if not hasattr(module, cls_name):
                    raise AttributeError(
                        f"No class '{cls_name}' in '{module.__name__}'"
                    )

                # Remove os.path.dirname(__file__)
                instance = getattr(module, cls_name)(*args)

                if not hasattr(instance, method) or not callable(
                    getattr(instance, method)
                ):
                    raise AttributeError(
                        f"No callable method '{method}' in '{cls_name}'"
                    )
                return getattr(instance, method)()

            path = os.path.join(os.path.dirname(__file__), "ChangesCompiler.py")
            name = "generate_changes_cams"
            cls = "CamsToolUpdater"
            method = "run"

            all_notes = _run_method(
                _load_module(path, name),
                cls,
                method,
                self.source_path,
                self.cams_version,
            )

            logging.info(f"Automatically made the changelog: {str(all_notes)}")
            if sys.platform == "win32":
                os.startfile(self.json_notes)
<<<<<<< HEAD
            else:
                os.system(f"open {self.json_notes}")
=======
>>>>>>> 606215c6
            """try:
                pass
            except:
                all_notes = []
                while True:
                    notes = self.prompt_for_notes(self.cams_version)
                    if notes:
                        all_notes.append(notes)
                    elif not all_notes:
                        if notes != False:
                            logging.warning("No notes provided. Exiting.")
                        return
                    else:
                        break
                if all_notes:
                    logging.info(f"Version updated to {self.cams_version}.")"""

            if all_notes:
                self.update_release_notes(self.cams_version, all_notes, self.json_notes)
            else:
                logging.info("No notes provided. Exiting.")
                return

        self.zip_directory(self.source_path)

<<<<<<< HEAD
        # self.copy_all_files(
        #     self.source_path,
        #     os.path.join(self.saved_source_path, os.path.basename(self.source_path)),
        # )
=======
        self.copy_all_files(
            self.source_path,
            os.path.join(self.saved_source_path, os.path.basename(self.source_path)),
        )
>>>>>>> 606215c6

        logging.info(
            "Saved Version %s in: %s" % (self.cams_version, self.zip_destination_path)
        )

        cmds.evalDeferred(
            lambda: "from importlib import reload;import aleha_tools.cams as cams;reload(cams); cams.show()",
            lowestPriority=True,
        )

    def read_version_notes(self, version, json_file):
        with open(json_file, "r") as file:
            data = json.load(file)

        return data["versions"].get(version)

    def update_release_notes(self, version, notes, json_file):
        with open(json_file, "r") as file:
            data = json.load(file)

        data["versions"][version] = notes

        ordered_versions = sorted(
            data["versions"].items(), key=lambda x: x[0], reverse=True
        )
        data["versions"] = dict(ordered_versions)

        with open(json_file, "w") as file:
            json.dump(data, file, indent=4)

    def copy_all_files(self, source_path, saved_path):
        # Crear la carpeta de destino si no existe
        if not os.path.exists(saved_path):
            os.makedirs(saved_path)

        for item in os.listdir(source_path):
            src = os.path.join(source_path, item)
            dst = os.path.join(saved_path, item)

            if os.path.isfile(src):
                shutil.copy2(src, dst)
            elif os.path.isdir(src):
                if os.path.exists(dst):
                    shutil.rmtree(dst)
                shutil.copytree(src, dst)

    def zip_directory(self, source_path):
        data_file = os.path.join(source_path, "__init__.py")
        if os.path.isfile(data_file):
            version_match = "'VERSION':"

            with open(data_file, "r") as file:
                data = file.read()
                newData = ""
                for line in data.split("\n"):
                    if version_match in line:
                        line = (
                            line.split(version_match)[0]
                            + f"'VERSION': '{self.cams_version}',"
                        )
                    newData += line + "\n"
            with open(data_file, "w") as file:
                file.write(newData)

        mainBar = mel.eval("$tmp = $gMainProgressBar")

        with zipfile.ZipFile(
            self.zip_destination_path, "w", zipfile.ZIP_DEFLATED
        ) as zipf:
            for root, dirs, files in os.walk(source_path):
                for ex in ("_prefs", "__pycache__"):
                    if ex in dirs:
                        dirs.remove(ex)
                for file in files:
                    self.create_progressbar(mainBar, file)

                    file_path = os.path.join(root, file)
                    arc_name = os.path.relpath(file_path, source_path)
                    zipf.write(file_path, arcname=os.path.join("aleha_tools", arc_name))

        with open(os.path.join(self.destination, "version"), "w") as f:
            f.write(self.cams_version)

        latest_path = os.path.join(
            self.destination, "versions", self.zip_file % "latest"
        )
        if os.path.isfile(latest_path):
            os.remove(latest_path)
        shutil.copy(self.zip_destination_path, latest_path)

        cmds.progressBar(mainBar, edit=True, endProgress=True)


if __name__ == "__main__":
    compiler = CompileCams()
    compiler.main()<|MERGE_RESOLUTION|>--- conflicted
+++ resolved
@@ -110,11 +110,9 @@
             logging.info(f"Automatically made the changelog: {str(all_notes)}")
             if sys.platform == "win32":
                 os.startfile(self.json_notes)
-<<<<<<< HEAD
             else:
                 os.system(f"open {self.json_notes}")
-=======
->>>>>>> 606215c6
+
             """try:
                 pass
             except:
@@ -140,17 +138,10 @@
 
         self.zip_directory(self.source_path)
 
-<<<<<<< HEAD
         # self.copy_all_files(
         #     self.source_path,
         #     os.path.join(self.saved_source_path, os.path.basename(self.source_path)),
         # )
-=======
-        self.copy_all_files(
-            self.source_path,
-            os.path.join(self.saved_source_path, os.path.basename(self.source_path)),
-        )
->>>>>>> 606215c6
 
         logging.info(
             "Saved Version %s in: %s" % (self.cams_version, self.zip_destination_path)
